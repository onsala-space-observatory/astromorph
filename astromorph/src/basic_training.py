--- conflicted
+++ resolved
@@ -15,12 +15,8 @@
 from tqdm import tqdm
 
 from datasets import MaskedDataset, FilelistDataset
-<<<<<<< HEAD
-from models import NLayerResnet, CloudScanner
-=======
 from models import DEFAULT_MODELS
 from settings import TrainingSettings
->>>>>>> dd4c8ca8
 
 
 class RandomApply(nn.Module):
@@ -202,13 +198,7 @@
     device = "cpu"
 
     # Load neural network and augmentation function, and combine into BYOL
-<<<<<<< HEAD
-    network = NLayerResnet(last_layer=last_layer).to(device)
-    # network = tvmodels.regnet_y_800mf().to(device)
-    # network = CloudScanner().to(device)
-=======
     network = DEFAULT_MODELS[network_name](**network_settings).to(device)
->>>>>>> dd4c8ca8
 
     augmentation_function = torch.nn.Sequential(
         RandomApply(T.ColorJitter(0.8, 0.8, 0.8, 0.2), p=0.3),
